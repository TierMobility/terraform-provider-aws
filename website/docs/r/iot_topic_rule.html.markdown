---
subcategory: "IoT"
layout: "aws"
page_title: "AWS: aws_iot_topic_rule"
description: |-
    Creates and manages an AWS IoT topic rule
---

# Resource: aws_iot_topic_rule

## Example Usage

```hcl
resource "aws_iot_topic_rule" "rule" {
  name        = "MyRule"
  description = "Example rule"
  enabled     = true
  sql         = "SELECT * FROM 'topic/test'"
  sql_version = "2016-03-23"

  sns {
    message_format = "RAW"
    role_arn       = "${aws_iam_role.role.arn}"
    target_arn     = "${aws_sns_topic.mytopic.arn}"
  }
}

resource "aws_sns_topic" "mytopic" {
  name = "mytopic"
}

resource "aws_iam_role" "role" {
  name = "myrole"

  assume_role_policy = <<EOF
{
  "Version": "2012-10-17",
  "Statement": [
    {
      "Effect": "Allow",
      "Principal": {
        "Service": "iot.amazonaws.com"
      },
      "Action": "sts:AssumeRole"
    }
  ]
}
EOF
}

resource "aws_iam_role_policy" "iam_policy_for_lambda" {
  name = "mypolicy"
  role = "${aws_iam_role.role.id}"

  policy = <<EOF
{
  "Version": "2012-10-17",
  "Statement": [
    {
        "Effect": "Allow",
        "Action": [
            "sns:Publish"
        ],
        "Resource": "${aws_sns_topic.mytopic.arn}"
    }
  ]
}
EOF
}
```

## Argument Reference

* `name` - (Required) The name of the rule.
* `description` - (Optional) The description of the rule.
* `enabled` - (Required) Specifies whether the rule is enabled.
* `sql` - (Required) The SQL statement used to query the topic. For more information, see AWS IoT SQL Reference (http://docs.aws.amazon.com/iot/latest/developerguide/iot-rules.html#aws-iot-sql-reference) in the AWS IoT Developer Guide.
* `sql_version` - (Required) The version of the SQL rules engine to use when evaluating the rule.

The `cloudwatch_alarm` object takes the following arguments:

* `alarm_name` - (Required) The CloudWatch alarm name.
* `role_arn` - (Required) The IAM role ARN that allows access to the CloudWatch alarm.
* `state_reason` - (Required) The reason for the alarm change.
* `state_value` - (Required) The value of the alarm state. Acceptable values are: OK, ALARM, INSUFFICIENT_DATA.

The `cloudwatch_metric` object takes the following arguments:

* `metric_name` - (Required) The CloudWatch metric name.
* `metric_namespace` - (Required) The CloudWatch metric namespace name.
* `metric_timestamp` - (Optional) An optional Unix timestamp (http://docs.aws.amazon.com/AmazonCloudWatch/latest/DeveloperGuide/cloudwatch_concepts.html#about_timestamp).
* `metric_unit` - (Required) The metric unit (supported units can be found here: http://docs.aws.amazon.com/AmazonCloudWatch/latest/DeveloperGuide/cloudwatch_concepts.html#Unit)
* `metric_value` - (Required) The CloudWatch metric value.
* `role_arn` - (Required) The IAM role ARN that allows access to the CloudWatch metric.

The `dynamodb` object takes the following arguments:

* `hash_key_field` - (Required) The hash key name.
* `hash_key_type` - (Optional) The hash key type. Valid values are "STRING" or "NUMBER".
* `hash_key_value` - (Required) The hash key value.
* `payload_field` - (Optional) The action payload.
* `range_key_field` - (Optional) The range key name.
* `range_key_type` - (Optional) The range key type. Valid values are "STRING" or "NUMBER".
* `range_key_value` - (Optional) The range key value.
* `role_arn` - (Required) The ARN of the IAM role that grants access to the DynamoDB table.
* `table_name` - (Required) The name of the DynamoDB table.

The `dynamodbv2` object takes the following arguments:

* `put_item` - (Required) Configuration block with DynamoDB Table to which the message will be written. Nested arguments below.
    * `table_name` - (Required) The name of the DynamoDB table.
* `role_arn` - (Required) The ARN of the IAM role that grants access to the DynamoDB table.

The `elasticsearch` object takes the following arguments:

* `endpoint` - (Required) The endpoint of your Elasticsearch domain.
* `id` - (Required) The unique identifier for the document you are storing.
* `index` - (Required) The Elasticsearch index where you want to store your data.
* `role_arn` - (Required) The IAM role ARN that has access to Elasticsearch.
* `type` - (Required) The type of document you are storing.

The `firehose` object takes the following arguments:

* `delivery_stream_name` - (Required) The delivery stream name.
* `role_arn` - (Required) The IAM role ARN that grants access to the Amazon Kinesis Firehose stream.
* `separator` - (Optional) A character separator that is used to separate records written to the Firehose stream. Valid values are: '\n' (newline), '\t' (tab), '\r\n' (Windows newline), ',' (comma).

The `kinesis` object takes the following arguments:

* `partition_key` - (Optional) The partition key.
* `role_arn` - (Required) The ARN of the IAM role that grants access to the Amazon Kinesis stream.
* `stream_name` - (Required) The name of the Amazon Kinesis stream.

The `lambda` object takes the following arguments:

* `function_arn` - (Required) The ARN of the Lambda function.

The `republish` object takes the following arguments:

* `role_arn` - (Required) The ARN of the IAM role that grants access.
* `topic` - (Required) The name of the MQTT topic the message should be republished to.

The `s3` object takes the following arguments:

* `bucket_name` - (Required) The Amazon S3 bucket name.
* `key` - (Required) The object key.
* `role_arn` - (Required) The ARN of the IAM role that grants access.

The `sns` object takes the following arguments:

* `message_format` - (Required) The message format of the message to publish. Accepted values are "JSON" and "RAW".
* `role_arn` - (Required) The ARN of the IAM role that grants access.
* `target_arn` - (Required) The ARN of the SNS topic.

The `sqs` object takes the following arguments:

* `queue_url` - (Required) The URL of the Amazon SQS queue.
* `role_arn` - (Required) The ARN of the IAM role that grants access.
* `use_base64` - (Required) Specifies whether to use Base64 encoding.

<<<<<<< HEAD
The `iot_analytics` object takes the following arguments:

* `channel_name` - (Required) Name of AWS IOT Analytics channel.
* `role_arn` - (Required) The ARN of the IAM role that grants access.
=======
The `iot_events` object takes the following arguments:

* `input_name` - (Required) The name of the AWS IoT Events input.
* `role_arn` - (Required) The ARN of the IAM role that grants access.
* `message_id` - (Optional) Use this to ensure that only one input (message) with a given messageId is processed by an AWS IoT Events detector. 

>>>>>>> 4ea64632
## Attributes Reference

In addition to all arguments above, the following attributes are exported:

* `id` - The name of the topic rule
* `arn` - The ARN of the topic rule

## Import

IoT Topic Rules can be imported using the `name`, e.g.

```
$ terraform import aws_iot_topic_rule.rule <name>
```<|MERGE_RESOLUTION|>--- conflicted
+++ resolved
@@ -158,19 +158,17 @@
 * `role_arn` - (Required) The ARN of the IAM role that grants access.
 * `use_base64` - (Required) Specifies whether to use Base64 encoding.
 
-<<<<<<< HEAD
 The `iot_analytics` object takes the following arguments:
 
 * `channel_name` - (Required) Name of AWS IOT Analytics channel.
 * `role_arn` - (Required) The ARN of the IAM role that grants access.
-=======
+
 The `iot_events` object takes the following arguments:
 
 * `input_name` - (Required) The name of the AWS IoT Events input.
 * `role_arn` - (Required) The ARN of the IAM role that grants access.
 * `message_id` - (Optional) Use this to ensure that only one input (message) with a given messageId is processed by an AWS IoT Events detector. 
 
->>>>>>> 4ea64632
 ## Attributes Reference
 
 In addition to all arguments above, the following attributes are exported:
