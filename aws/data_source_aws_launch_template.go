package aws

import (
	"errors"
	"fmt"
	"log"
	"strconv"
	"strings"

	"github.com/aws/aws-sdk-go/aws"
	"github.com/aws/aws-sdk-go/aws/arn"
	"github.com/aws/aws-sdk-go/service/ec2"
	"github.com/hashicorp/terraform-plugin-sdk/helper/schema"
	"github.com/terraform-providers/terraform-provider-aws/aws/internal/keyvaluetags"
)

func dataSourceAwsLaunchTemplate() *schema.Resource {
	return &schema.Resource{
		Read: dataSourceAwsLaunchTemplateRead,
		Schema: map[string]*schema.Schema{
			"name": {
				Type:     schema.TypeString,
				Optional: true,
			},
			"description": {
				Type:     schema.TypeString,
				Computed: true,
			},
			"arn": {
				Type:     schema.TypeString,
				Computed: true,
			},
			"default_version": {
				Type:     schema.TypeInt,
				Computed: true,
			},
			"latest_version": {
				Type:     schema.TypeInt,
				Computed: true,
			},
			"block_device_mappings": {
				Type:     schema.TypeList,
				Computed: true,
				Elem: &schema.Resource{
					Schema: map[string]*schema.Schema{
						"device_name": {
							Type:     schema.TypeString,
							Computed: true,
						},
						"no_device": {
							Type:     schema.TypeString,
							Computed: true,
						},
						"virtual_name": {
							Type:     schema.TypeString,
							Computed: true,
						},
						"ebs": {
							Type:     schema.TypeList,
							Computed: true,
							Elem: &schema.Resource{
								Schema: map[string]*schema.Schema{
									"delete_on_termination": {
										Type:     schema.TypeString,
										Computed: true,
									},
									"encrypted": {
										Type:     schema.TypeString,
										Computed: true,
									},
									"iops": {
										Type:     schema.TypeInt,
										Computed: true,
									},
									"kms_key_id": {
										Type:     schema.TypeString,
										Computed: true,
									},
									"snapshot_id": {
										Type:     schema.TypeString,
										Computed: true,
									},
									"volume_size": {
										Type:     schema.TypeInt,
										Computed: true,
									},
									"volume_type": {
										Type:     schema.TypeString,
										Computed: true,
									},
								},
							},
						},
					},
				},
			},
			"credit_specification": {
				Type:     schema.TypeList,
				Computed: true,
				Elem: &schema.Resource{
					Schema: map[string]*schema.Schema{
						"cpu_credits": {
							Type:     schema.TypeString,
							Computed: true,
						},
					},
				},
			},
			"disable_api_termination": {
				Type:     schema.TypeBool,
				Computed: true,
			},
			"ebs_optimized": {
				Type:     schema.TypeString,
				Computed: true,
			},
			"elastic_gpu_specifications": {
				Type:     schema.TypeList,
				Computed: true,
				Elem: &schema.Resource{
					Schema: map[string]*schema.Schema{
						"type": {
							Type:     schema.TypeString,
							Required: true,
						},
					},
				},
			},
			"iam_instance_profile": {
				Type:     schema.TypeList,
				Computed: true,
				Elem: &schema.Resource{
					Schema: map[string]*schema.Schema{
						"arn": {
							Type:     schema.TypeString,
							Computed: true,
						},
						"name": {
							Type:     schema.TypeString,
							Computed: true,
						},
					},
				},
			},
			"image_id": {
				Type:     schema.TypeString,
				Computed: true,
			},

			"instance_initiated_shutdown_behavior": {
				Type:     schema.TypeString,
				Computed: true,
			},
			"instance_market_options": {
				Type:     schema.TypeList,
				Computed: true,
				Elem: &schema.Resource{
					Schema: map[string]*schema.Schema{
						"market_type": {
							Type:     schema.TypeString,
							Computed: true,
						},
						"spot_options": {
							Type:     schema.TypeList,
							Computed: true,
							Elem: &schema.Resource{
								Schema: map[string]*schema.Schema{
									"block_duration_minutes": {
										Type:     schema.TypeInt,
										Computed: true,
									},
									"instance_interruption_behavior": {
										Type:     schema.TypeString,
										Computed: true,
									},
									"max_price": {
										Type:     schema.TypeString,
										Computed: true,
									},
									"spot_instance_type": {
										Type:     schema.TypeString,
										Computed: true,
									},
									"valid_until": {
										Type:     schema.TypeString,
										Computed: true,
									},
								},
							},
						},
					},
				},
			},
			"instance_type": {
				Type:     schema.TypeString,
				Computed: true,
			},
			"kernel_id": {
				Type:     schema.TypeString,
				Computed: true,
			},
			"key_name": {
				Type:     schema.TypeString,
				Computed: true,
			},
			"metadata_options": {
				Type:     schema.TypeList,
				Computed: true,
				Elem: &schema.Resource{
					Schema: map[string]*schema.Schema{
						"http_endpoint": {
							Type:     schema.TypeString,
							Computed: true,
						},
						"http_tokens": {
							Type:     schema.TypeString,
							Computed: true,
						},
						"http_put_response_hop_limit": {
							Type:     schema.TypeInt,
							Computed: true,
						},
					},
				},
			},
			"monitoring": {
				Type:     schema.TypeList,
				Computed: true,
				Elem: &schema.Resource{
					Schema: map[string]*schema.Schema{
						"enabled": {
							Type:     schema.TypeBool,
							Computed: true,
						},
					},
				},
			},
			"network_interfaces": {
				Type:     schema.TypeList,
				Computed: true,
				Elem: &schema.Resource{
					Schema: map[string]*schema.Schema{
						"associate_public_ip_address": {
							Type:     schema.TypeString,
							Computed: true,
						},
						"delete_on_termination": {
							Type:     schema.TypeBool,
							Computed: true,
						},
						"description": {
							Type:     schema.TypeString,
							Computed: true,
						},
						"device_index": {
							Type:     schema.TypeInt,
							Computed: true,
						},
						"security_groups": {
							Type:     schema.TypeSet,
							Computed: true,
							Elem:     &schema.Schema{Type: schema.TypeString},
						},
						"ipv6_address_count": {
							Type:     schema.TypeInt,
							Computed: true,
						},
						"ipv6_addresses": {
							Type:     schema.TypeSet,
							Computed: true,
							Elem:     &schema.Schema{Type: schema.TypeString},
						},
						"network_interface_id": {
							Type:     schema.TypeString,
							Computed: true,
						},
						"private_ip_address": {
							Type:     schema.TypeString,
							Computed: true,
						},
						"ipv4_addresses": {
							Type:     schema.TypeSet,
							Computed: true,
							Elem:     &schema.Schema{Type: schema.TypeString},
						},
						"ipv4_address_count": {
							Type:     schema.TypeInt,
							Computed: true,
						},
						"subnet_id": {
							Type:     schema.TypeString,
							Computed: true,
						},
					},
				},
			},
			"placement": {
				Type:     schema.TypeList,
				Computed: true,
				Elem: &schema.Resource{
					Schema: map[string]*schema.Schema{
						"affinity": {
							Type:     schema.TypeString,
							Computed: true,
						},
						"availability_zone": {
							Type:     schema.TypeString,
							Computed: true,
						},
						"group_name": {
							Type:     schema.TypeString,
							Computed: true,
						},
						"host_id": {
							Type:     schema.TypeString,
							Computed: true,
						},
						"spread_domain": {
							Type:     schema.TypeString,
							Computed: true,
						},
						"tenancy": {
							Type:     schema.TypeString,
							Computed: true,
						},
						"partition_number": {
							Type:     schema.TypeInt,
							Computed: true,
						},
					},
				},
			},
			"ram_disk_id": {
				Type:     schema.TypeString,
				Computed: true,
			},
			"security_group_names": {
				Type:     schema.TypeSet,
				Computed: true,
				Elem:     &schema.Schema{Type: schema.TypeString},
			},
			"vpc_security_group_ids": {
				Type:     schema.TypeSet,
				Computed: true,
				Elem:     &schema.Schema{Type: schema.TypeString},
			},
			"tag_specifications": {
				Type:     schema.TypeList,
				Computed: true,
				Elem: &schema.Resource{
					Schema: map[string]*schema.Schema{
						"resource_type": {
							Type:     schema.TypeString,
							Computed: true,
						},
						"tags": tagsSchemaComputed(),
					},
				},
			},
			"user_data": {
				Type:     schema.TypeString,
				Computed: true,
			},
			"hibernation_options": {
				Type:     schema.TypeList,
				Computed: true,
				Elem: &schema.Resource{
					Schema: map[string]*schema.Schema{
						"configured": {
							Type:     schema.TypeBool,
							Computed: true,
						},
					},
				},
			},
			"tags":   tagsSchemaComputed(),
			"filter": dataSourceFiltersSchema(),
		},
	}
}

func dataSourceAwsLaunchTemplateRead(d *schema.ResourceData, meta interface{}) error {
	conn := meta.(*AWSClient).ec2conn
	ignoreTagsConfig := meta.(*AWSClient).IgnoreTagsConfig

	filters, filtersOk := d.GetOk("filter")
	name, nameOk := d.GetOk("name")
	tags, tagsOk := d.GetOk("tags")

	params := &ec2.DescribeLaunchTemplatesInput{}
	if filtersOk {
		params.Filters = buildAwsDataSourceFilters(filters.(*schema.Set))
	}
	if nameOk {
		params.LaunchTemplateNames = []*string{aws.String(name.(string))}
	}
	if tagsOk {
		params.Filters = append(params.Filters, ec2TagFiltersFromMap(tags.(map[string]interface{}))...)
	}

	dlt, err := conn.DescribeLaunchTemplates(params)

	if err != nil {
		if isAWSErr(err, "InvalidLaunchTemplateId.NotFound", "") ||
			isAWSErr(err, "InvalidLaunchTemplateName.NotFoundException", "") {
<<<<<<< HEAD
			return errors.New("Launch Template not found")
		}
		return fmt.Errorf("error reading launch template: %w", err)
	}

	if dlt == nil || len(dlt.LaunchTemplates) == 0 {
		return errors.New("error reading launch template: empty output")
=======
			return fmt.Errorf("Launch Template not found")
		}
		return fmt.Errorf("Error getting launch template: %w", err)
	}

	if dlt == nil || len(dlt.LaunchTemplates) == 0 {
		return fmt.Errorf("error reading launch template: empty output")
>>>>>>> a89521b1
	}

	if len(dlt.LaunchTemplates) > 1 {
		return fmt.Errorf("Search returned %d result(s), please revise so only one is returned", len(dlt.LaunchTemplates))
	}

	lt := dlt.LaunchTemplates[0]
<<<<<<< HEAD
	log.Printf("[DEBUG] Found launch template %s", aws.StringValue(lt.LaunchTemplateId))

	d.SetId(aws.StringValue(lt.LaunchTemplateId))
=======
	d.SetId(*lt.LaunchTemplateId)

	log.Printf("[DEBUG] Found launch template %s", d.Id())

>>>>>>> a89521b1
	d.Set("name", lt.LaunchTemplateName)
	d.Set("latest_version", lt.LatestVersionNumber)
	d.Set("default_version", lt.DefaultVersionNumber)
	if err := d.Set("tags", keyvaluetags.Ec2KeyValueTags(lt.Tags).IgnoreAws().IgnoreConfig(ignoreTagsConfig).Map()); err != nil {
		return fmt.Errorf("error setting tags: %w", err)
	}

	arn := arn.ARN{
		Partition: meta.(*AWSClient).partition,
		Service:   "ec2",
		Region:    meta.(*AWSClient).region,
		AccountID: meta.(*AWSClient).accountid,
		Resource:  fmt.Sprintf("launch-template/%s", d.Id()),
	}.String()
	d.Set("arn", arn)

	version := strconv.Itoa(int(*lt.LatestVersionNumber))
	dltv, err := conn.DescribeLaunchTemplateVersions(&ec2.DescribeLaunchTemplateVersionsInput{
		LaunchTemplateId: aws.String(d.Id()),
		Versions:         []*string{aws.String(version)},
	})
	if err != nil {
		return fmt.Errorf("error reading launch template version (%s) for launch template (%s): %w", version, d.Id(), err)
	}

	if dltv == nil || len(dltv.LaunchTemplateVersions) == 0 {
		return fmt.Errorf("error reading launch template version (%s) for launch template (%s): empty output", version, d.Id())
	}

<<<<<<< HEAD
	log.Printf("[DEBUG] Received launch template version %q (version %d)", d.Id(), aws.Int64Value(lt.LatestVersionNumber))
=======
	if dltv == nil || len(dltv.LaunchTemplateVersions) == 0 {
		return fmt.Errorf("error reading launch template version (%s) for launch template (%s): empty output", version, d.Id())
	}

	log.Printf("[DEBUG] Received launch template version %q (version %d)", d.Id(), *lt.LatestVersionNumber)
>>>>>>> a89521b1

	ltData := dltv.LaunchTemplateVersions[0].LaunchTemplateData

	d.Set("disable_api_termination", ltData.DisableApiTermination)
	d.Set("image_id", ltData.ImageId)
	d.Set("instance_initiated_shutdown_behavior", ltData.InstanceInitiatedShutdownBehavior)
	d.Set("instance_type", ltData.InstanceType)
	d.Set("kernel_id", ltData.KernelId)
	d.Set("key_name", ltData.KeyName)
	d.Set("ram_disk_id", ltData.RamDiskId)
	if err := d.Set("security_group_names", aws.StringValueSlice(ltData.SecurityGroups)); err != nil {
		return fmt.Errorf("error setting security_group_names: %w", err)
	}
	d.Set("user_data", ltData.UserData)
	if err := d.Set("vpc_security_group_ids", aws.StringValueSlice(ltData.SecurityGroupIds)); err != nil {
		return fmt.Errorf("error setting vpc_security_group_ids: %w", err)
	}
	d.Set("ebs_optimized", "")

	if ltData.EbsOptimized != nil {
		d.Set("ebs_optimized", strconv.FormatBool(aws.BoolValue(ltData.EbsOptimized)))
	}

	if err := d.Set("block_device_mappings", getBlockDeviceMappings(ltData.BlockDeviceMappings)); err != nil {
		return fmt.Errorf("error setting block_device_mappings: %w", err)
	}

	if strings.HasPrefix(aws.StringValue(ltData.InstanceType), "t2") || strings.HasPrefix(aws.StringValue(ltData.InstanceType), "t3") {
		if err := d.Set("credit_specification", getCreditSpecification(ltData.CreditSpecification)); err != nil {
			return fmt.Errorf("error setting credit_specification: %w", err)
		}
	}

	if err := d.Set("elastic_gpu_specifications", getElasticGpuSpecifications(ltData.ElasticGpuSpecifications)); err != nil {
		return fmt.Errorf("error setting elastic_gpu_specifications: %w", err)
	}

	if err := d.Set("iam_instance_profile", getIamInstanceProfile(ltData.IamInstanceProfile)); err != nil {
		return fmt.Errorf("error setting iam_instance_profile: %w", err)
	}

	if err := d.Set("instance_market_options", getInstanceMarketOptions(ltData.InstanceMarketOptions)); err != nil {
		return fmt.Errorf("error setting instance_market_options: %w", err)
	}

	if err := d.Set("metadata_options", flattenLaunchTemplateInstanceMetadataOptions(ltData.MetadataOptions)); err != nil {
		return fmt.Errorf("error setting metadata_options: %w", err)
	}

	if err := d.Set("monitoring", getMonitoring(ltData.Monitoring)); err != nil {
		return fmt.Errorf("error setting monitoring: %w", err)
	}

	if err := d.Set("network_interfaces", getNetworkInterfaces(ltData.NetworkInterfaces)); err != nil {
		return fmt.Errorf("error setting network_interfaces: %w", err)
	}

	if err := d.Set("placement", getPlacement(ltData.Placement)); err != nil {
		return fmt.Errorf("error setting placement: %w", err)
	}

	if err := d.Set("hibernation_options", flattenLaunchTemplateHibernationOptions(ltData.HibernationOptions)); err != nil {
		return fmt.Errorf("error setting hibernation_options: %w", err)
	}

	if err := d.Set("tag_specifications", getTagSpecifications(ltData.TagSpecifications)); err != nil {
		return fmt.Errorf("error setting tag_specifications: %w", err)
	}

	return nil
}<|MERGE_RESOLUTION|>--- conflicted
+++ resolved
@@ -1,7 +1,6 @@
 package aws
 
 import (
-	"errors"
 	"fmt"
 	"log"
 	"strconv"
@@ -403,15 +402,6 @@
 	if err != nil {
 		if isAWSErr(err, "InvalidLaunchTemplateId.NotFound", "") ||
 			isAWSErr(err, "InvalidLaunchTemplateName.NotFoundException", "") {
-<<<<<<< HEAD
-			return errors.New("Launch Template not found")
-		}
-		return fmt.Errorf("error reading launch template: %w", err)
-	}
-
-	if dlt == nil || len(dlt.LaunchTemplates) == 0 {
-		return errors.New("error reading launch template: empty output")
-=======
 			return fmt.Errorf("Launch Template not found")
 		}
 		return fmt.Errorf("Error getting launch template: %w", err)
@@ -419,7 +409,6 @@
 
 	if dlt == nil || len(dlt.LaunchTemplates) == 0 {
 		return fmt.Errorf("error reading launch template: empty output")
->>>>>>> a89521b1
 	}
 
 	if len(dlt.LaunchTemplates) > 1 {
@@ -427,16 +416,9 @@
 	}
 
 	lt := dlt.LaunchTemplates[0]
-<<<<<<< HEAD
 	log.Printf("[DEBUG] Found launch template %s", aws.StringValue(lt.LaunchTemplateId))
 
 	d.SetId(aws.StringValue(lt.LaunchTemplateId))
-=======
-	d.SetId(*lt.LaunchTemplateId)
-
-	log.Printf("[DEBUG] Found launch template %s", d.Id())
-
->>>>>>> a89521b1
 	d.Set("name", lt.LaunchTemplateName)
 	d.Set("latest_version", lt.LatestVersionNumber)
 	d.Set("default_version", lt.DefaultVersionNumber)
@@ -466,15 +448,7 @@
 		return fmt.Errorf("error reading launch template version (%s) for launch template (%s): empty output", version, d.Id())
 	}
 
-<<<<<<< HEAD
 	log.Printf("[DEBUG] Received launch template version %q (version %d)", d.Id(), aws.Int64Value(lt.LatestVersionNumber))
-=======
-	if dltv == nil || len(dltv.LaunchTemplateVersions) == 0 {
-		return fmt.Errorf("error reading launch template version (%s) for launch template (%s): empty output", version, d.Id())
-	}
-
-	log.Printf("[DEBUG] Received launch template version %q (version %d)", d.Id(), *lt.LatestVersionNumber)
->>>>>>> a89521b1
 
 	ltData := dltv.LaunchTemplateVersions[0].LaunchTemplateData
 
